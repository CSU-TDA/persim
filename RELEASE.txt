<<<<<<< HEAD
0.1.5
	- Deprecated PersImage class with implementation of PersistenceImager

=======
>>>>>>> 74a6d61f
0.1.4
    - Migrate to a new CI/CD pipeline

0.1.3
    - Fixing documentation
    - Removed the float64 memory layout specification in the np.copy() function, that was causing an error when used with the 1.18+ versions of numpy

0.1.1
    - Fix bug in Wasserstein and bottleneck distance.

0.1.0
    - Include Wasserstein distance.

0.0.10
    - Add license and README to distributed packages
0.0.9
    - Include modified Gromov--Hausdorff distance
0.0.8
    - Include diagram plotting
    - revamped documentation

0.0.7
    - Implementation of sliced wasserstein (thanks Alice Patania)
    - Implementation of heat kernel and bottleneck distance (thanks Chris Tralie)
    - Expansion of documentation<|MERGE_RESOLUTION|>--- conflicted
+++ resolved
@@ -1,9 +1,3 @@
-<<<<<<< HEAD
-0.1.5
-	- Deprecated PersImage class with implementation of PersistenceImager
-
-=======
->>>>>>> 74a6d61f
 0.1.4
     - Migrate to a new CI/CD pipeline
 
